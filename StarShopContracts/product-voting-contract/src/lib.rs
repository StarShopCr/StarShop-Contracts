--- conflicted
+++ resolved
@@ -6,11 +6,6 @@
 mod test;
 pub mod types;
 pub mod vote;
-<<<<<<< HEAD
-pub mod test;
-
-=======
->>>>>>> 946cac72
 use limits::VoteLimiter;
 use ranking::RankingCalculator;
 use types::{Error, VoteType};
