--- conflicted
+++ resolved
@@ -2,7 +2,6 @@
 extern crate std;
 
 use super::*;
-<<<<<<< HEAD
 use crate::transaction::TransactionContractClient;
 use soroban_sdk::{
     symbol_short,
@@ -38,7 +37,6 @@
         &recipient.clone(),
         &100,
     );
-=======
 use crate::{
     refund::{RefundContract, RefundContractClient, RefundError},
     transaction::TransactionContractClient,
@@ -80,13 +78,11 @@
     // Process refund
     let refund_amount = 100;
     contract.process_refund(&token_contract_id_clone, &seller, &buyer, &refund_amount);
->>>>>>> 80cb686c
 
     // Verify authorizations
     assert_eq!(
         env.auths(),
         std::vec![(
-<<<<<<< HEAD
             sender.clone(),
             AuthorizedInvocation {
                 function: AuthorizedFunction::Contract((
@@ -97,7 +93,6 @@
                         sender.clone(),
                         recipient.clone(),
                         100_i128
-=======
             seller.clone(),
             AuthorizedInvocation {
                 function: AuthorizedFunction::Contract((
@@ -108,26 +103,21 @@
                         seller.clone(),
                         buyer.clone(),
                         refund_amount,
->>>>>>> 80cb686c
                     )
                         .into_val(&env),
                 )),
                 sub_invocations: std::vec![AuthorizedInvocation {
                     function: AuthorizedFunction::Contract((
-<<<<<<< HEAD
                         token_contract_id.address().clone(),
                         symbol_short!("transfer"),
                         (sender.clone(), recipient.clone(), 100_i128).into_val(&env),
-=======
                         token_contract_id_clone.clone(),
                         symbol_short!("transfer"),
                         (seller.clone(), buyer.clone(), refund_amount).into_val(&env),
->>>>>>> 80cb686c
                     )),
                     sub_invocations: std::vec![],
                 }]
             }
-<<<<<<< HEAD
         ),]
     );
 
@@ -142,7 +132,6 @@
 // test_resolve_dispute_with_auth()
 // test_error_conditions()
 // test_cross_account_payment_execution()
-=======
         )]
     );
 
@@ -205,5 +194,4 @@
     let seller = Address::generate(&env);
     let buyer = Address::generate(&env);
     contract.process_refund(&token_contract_id, &seller, &buyer, &0);
-}
->>>>>>> 80cb686c
+}