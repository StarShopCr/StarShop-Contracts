#![cfg(test)]
extern crate std;

use super::*;
<<<<<<< HEAD
use crate::{
    refund::{RefundContract, RefundContractClient, RefundError},
    transaction::TransactionContractClient,
};
use soroban_sdk::{
    symbol_short,
    testutils::{Address as _, AuthorizedFunction, AuthorizedInvocation, Ledger},
    token::{self, Client as TokenClient, StellarAssetClient as TokenAdmin},
    Address, Env, IntoVal, Symbol,
};




=======
use soroban_sdk::{
    testutils::{Address as _, AuthorizedFunction, AuthorizedInvocation, Ledger},
    token::{self, Client as TokenClient, StellarAssetClient as TokenAdmin},
    IntoVal, Symbol
};

>>>>>>> aa17fb58
#[test]
fn test_process_refund_success() {
    let env = Env::default();
    env.mock_all_auths();

    let contract_id = env.register_contract(None, RefundContract);
    let contract = RefundContractClient::new(&env, &contract_id);

    // Create token contract
    let token_admin = Address::generate(&env);
    let token_contract_id = env.register_stellar_asset_contract(token_admin.clone());

    // Clone token_contract_id to prevent move error
    let token_contract_id_clone = token_contract_id.clone();

    let token = TokenAdmin::new(&env, &token_contract_id);

    // Setup test accounts
    let seller = Address::generate(&env);
    let buyer = Address::generate(&env);

    // Mint initial tokens to seller
    token.mint(&seller, &1000);

    // Process refund
    let refund_amount = 100;
    contract.process_refund(&token_contract_id_clone, &seller, &buyer, &refund_amount);

    // Verify authorizations
    assert_eq!(
        env.auths(),
        std::vec![(
            seller.clone(),
            AuthorizedInvocation {
                function: AuthorizedFunction::Contract((
                    contract_id.clone(),
                    Symbol::new(&env, "process_refund"),
                    (
                        token_contract_id_clone.clone(),
                        seller.clone(),
                        buyer.clone(),
                        refund_amount,
                    )
                        .into_val(&env),
                )),
                sub_invocations: std::vec![AuthorizedInvocation {
                    function: AuthorizedFunction::Contract((
                        token_contract_id_clone.clone(),
                        symbol_short!("transfer"),
                        (seller.clone(), buyer.clone(), refund_amount).into_val(&env),
                    )),
                    sub_invocations: std::vec![],
                }]
            }
        )]
    );

    // Verify balances
    let token_client = TokenClient::new(&env, &token_contract_id_clone);
    assert_eq!(token_client.balance(&seller), 900);
    assert_eq!(token_client.balance(&buyer), 100);
}

#[test]
#[should_panic(expected = "Error(Contract, #4)")] // UnauthorizedAccess error
fn test_process_refund_to_self() {
    let env = Env::default();
    env.mock_all_auths();

    let contract_id = env.register_contract(None, RefundContract);
    let contract = RefundContractClient::new(&env, &contract_id);

    let token_admin = Address::generate(&env);
    let token_contract_id = env.register_stellar_asset_contract(token_admin.clone());
    let token = TokenAdmin::new(&env, &token_contract_id);

    let seller = Address::generate(&env);

    token.mint(&seller, &1000);

    contract.process_refund(&token_contract_id, &seller, &seller, &100);
}

#[test]
#[should_panic(expected = "Error(Contract, #1)")] // InsufficientFunds error
fn test_process_refund_insufficient_funds() {
    let env = Env::default();
    env.mock_all_auths();

    let contract_id = env.register_contract(None, RefundContract);
    let contract = RefundContractClient::new(&env, &contract_id);

    let token_admin = Address::generate(&env);
    let token_contract_id = env.register_stellar_asset_contract(token_admin.clone());
    let token = TokenAdmin::new(&env, &token_contract_id);

    let seller = Address::generate(&env);
    let buyer = Address::generate(&env);

    token.mint(&seller, &50);

    contract.process_refund(&token_contract_id, &seller, &buyer, &100);
}

#[test]
#[should_panic(expected = "Error(Contract, #3)")] // InvalidAmount error
fn test_process_refund_invalid_amount() {
    let env = Env::default();
    env.mock_all_auths();
    let contract_id = env.register_contract(None, RefundContract);
    let contract = RefundContractClient::new(&env, &contract_id);
    let token_admin = Address::generate(&env);
    let token_contract_id = env.register_stellar_asset_contract(token_admin.clone());
    let seller = Address::generate(&env);
    let buyer = Address::generate(&env);
    contract.process_refund(&token_contract_id, &seller, &buyer, &0);
<<<<<<< HEAD
=======
}

#[test]
#[should_panic(expected = "Unauthorized function call for address")]
fn test_panic_resolve_dispute_not_authenticated() {
    let env = Env::default();
    let contract_id = env.register(DisputeContract, ());
    let client = DisputeContractClient::new(&env, &contract_id);

    let admin = Address::generate(&env);
    let buyer = Address::generate(&env);
    let seller = Address::generate(&env);
    let arbitrator = Address::generate(&env);
    let refund_amount = 1000i128;

    let token_contract = env.register_stellar_asset_contract_v2(admin.clone());
    let token_address = token_contract.address();

    let _token_client = TokenClient::new(&env, &token_address);
    let token_asset_client = TokenAdmin::new(&env, &token_address);
    token_asset_client.mint(&arbitrator, &refund_amount);

    // Simulate resolving a dispute in favor of the buyer
    client.resolve_dispute(
        &token_address,
        &arbitrator,
        &buyer,
        &seller,
        &refund_amount,
        &DisputeDecision::RefundBuyer,
    );
}

#[test]
#[should_panic(expected = "Error(Contract, #1)")]
fn test_resolve_dispute_insufficient_funds() {
    let env = Env::default();
    let contract_id = env.register(DisputeContract, ());
    let client = DisputeContractClient::new(&env, &contract_id);
    env.mock_all_auths();

    let admin = Address::generate(&env);
    let buyer = Address::generate(&env);
    let seller = Address::generate(&env);
    let arbitrator = Address::generate(&env);
    let refund_amount = 1000i128;

    let token_contract = env.register_stellar_asset_contract_v2(admin.clone());
    let token_address = token_contract.address();

    let _token_client = TokenClient::new(&env, &token_address);
    let token_asset_client = TokenAdmin::new(&env, &token_address);
    token_asset_client.mint(&arbitrator, &100i128);

    // Simulate resolving a dispute in favor of the buyer
    client.resolve_dispute(
        &token_address,
        &arbitrator,
        &buyer,
        &seller,
        &refund_amount,
        &DisputeDecision::RefundBuyer,
    );
}

#[test]
#[should_panic(expected = "Error(Contract, #3)")]
fn test_resolve_dispute_invalid_amount() {
    let env = Env::default();
    let contract_id = env.register(DisputeContract, ());
    let client = DisputeContractClient::new(&env, &contract_id);
    env.mock_all_auths();

    let admin = Address::generate(&env);
    let buyer = Address::generate(&env);
    let seller = Address::generate(&env);
    let arbitrator = Address::generate(&env);
    let invalid_refund_amount = 0i128;

    let token_contract = env.register_stellar_asset_contract_v2(admin.clone());
    let token_address = token_contract.address();

    let _token_client = TokenClient::new(&env, &token_address);
    let token_asset_client = TokenAdmin::new(&env, &token_address);
    token_asset_client.mint(&arbitrator, &invalid_refund_amount);

    // Simulate resolving a dispute in favor of the buyer
    client.resolve_dispute(
        &token_address,
        &arbitrator,
        &buyer,
        &seller,
        &invalid_refund_amount,
        &DisputeDecision::RefundBuyer,
    );
}

#[test]
fn test_resolve_dispute_refund_buyer() {
    let env = Env::default();
    let contract_id = env.register(DisputeContract, ());
    let client = DisputeContractClient::new(&env, &contract_id);
    env.mock_all_auths();

    let admin = Address::generate(&env);
    let buyer = <Address>::generate(&env);
    let seller = <Address>::generate(&env);
    let arbitrator = <Address>::generate(&env);
    let refund_amount = 1000i128;

    // Mock the token client for transferring tokens
    let token_contract = env.register_stellar_asset_contract_v2(admin.clone());
    let token_address = token_contract.address();

    let token_client = TokenClient::new(&env, &token_address);
    let token_asset_client = TokenAdmin::new(&env, &token_address);
    token_asset_client.mint(&arbitrator, &refund_amount);

    let arbitrator_balance_before = token_client.balance(&arbitrator);
    assert_eq!(arbitrator_balance_before, refund_amount);

    let buyer_balance_before = token_client.balance(&buyer);
    assert_eq!(buyer_balance_before, 0);

    let seller_balance_before = token_client.balance(&seller);
    assert_eq!(seller_balance_before, 0);

    // Simulate resolving a dispute in favor of the buyer
    client.resolve_dispute(
        &token_address,
        &arbitrator,
        &buyer,
        &seller,
        &refund_amount,
        &DisputeDecision::RefundBuyer,
    );

    // Check the balance after the transfer
    let arbitrator_balance_after = token_client.balance(&arbitrator);
    assert_eq!(arbitrator_balance_after, 0);

    // Check the buyer's balance
    let buyer_balance_after = token_client.balance(&buyer);
    assert_eq!(buyer_balance_after, refund_amount);

    // Vheck the seller's balance
    let seller_balance_after = token_client.balance(&seller);
    assert_eq!(seller_balance_after, 0);
}

#[test]
fn test_resolve_dispute_pay_seller() {
    let env = Env::default();
    let contract_id = env.register(DisputeContract, ());
    let client = DisputeContractClient::new(&env, &contract_id);
    env.mock_all_auths();

    let admin = Address::generate(&env);
    let buyer = <Address>::generate(&env);
    let seller = <Address>::generate(&env);
    let arbitrator = <Address>::generate(&env);
    let refund_amount = 1000i128;

    // Mock the token client for transferring tokens
    let token_contract = env.register_stellar_asset_contract_v2(admin.clone());
    let token_address = token_contract.address();

    let token_client = TokenClient::new(&env, &token_address);
    let token_asset_client = TokenAdmin::new(&env, &token_address);
    token_asset_client.mint(&arbitrator, &refund_amount);

    let arbitrator_balance_before = token_client.balance(&arbitrator);
    assert_eq!(arbitrator_balance_before, refund_amount);

    let buyer_balance_before = token_client.balance(&buyer);
    assert_eq!(buyer_balance_before, 0);

    let seller_balance_before = token_client.balance(&seller);
    assert_eq!(seller_balance_before, 0);

    // Simulate resolving a dispute in favor of the buyer
    client.resolve_dispute(
        &token_address,
        &arbitrator,
        &buyer,
        &seller,
        &refund_amount,
        &DisputeDecision::PaySeller,
    );

    // Check the balance after the transfer
    let arbitrator_balance_after = token_client.balance(&arbitrator);
    assert_eq!(arbitrator_balance_after, 0);

    // Check the buyer's balance
    let buyer_balance_after = token_client.balance(&buyer);
    assert_eq!(buyer_balance_after, 0);

    // Vheck the seller's balance
    let seller_balance_after = token_client.balance(&seller);
    assert_eq!(seller_balance_after, refund_amount);
>>>>>>> aa17fb58
}<|MERGE_RESOLUTION|>--- conflicted
+++ resolved
@@ -2,7 +2,6 @@
 extern crate std;
 
 use super::*;
-<<<<<<< HEAD
 use crate::{
     refund::{RefundContract, RefundContractClient, RefundError},
     transaction::TransactionContractClient,
@@ -14,17 +13,6 @@
     Address, Env, IntoVal, Symbol,
 };
 
-
-
-
-=======
-use soroban_sdk::{
-    testutils::{Address as _, AuthorizedFunction, AuthorizedInvocation, Ledger},
-    token::{self, Client as TokenClient, StellarAssetClient as TokenAdmin},
-    IntoVal, Symbol
-};
-
->>>>>>> aa17fb58
 #[test]
 fn test_process_refund_success() {
     let env = Env::default();
@@ -141,208 +129,4 @@
     let seller = Address::generate(&env);
     let buyer = Address::generate(&env);
     contract.process_refund(&token_contract_id, &seller, &buyer, &0);
-<<<<<<< HEAD
-=======
-}
-
-#[test]
-#[should_panic(expected = "Unauthorized function call for address")]
-fn test_panic_resolve_dispute_not_authenticated() {
-    let env = Env::default();
-    let contract_id = env.register(DisputeContract, ());
-    let client = DisputeContractClient::new(&env, &contract_id);
-
-    let admin = Address::generate(&env);
-    let buyer = Address::generate(&env);
-    let seller = Address::generate(&env);
-    let arbitrator = Address::generate(&env);
-    let refund_amount = 1000i128;
-
-    let token_contract = env.register_stellar_asset_contract_v2(admin.clone());
-    let token_address = token_contract.address();
-
-    let _token_client = TokenClient::new(&env, &token_address);
-    let token_asset_client = TokenAdmin::new(&env, &token_address);
-    token_asset_client.mint(&arbitrator, &refund_amount);
-
-    // Simulate resolving a dispute in favor of the buyer
-    client.resolve_dispute(
-        &token_address,
-        &arbitrator,
-        &buyer,
-        &seller,
-        &refund_amount,
-        &DisputeDecision::RefundBuyer,
-    );
-}
-
-#[test]
-#[should_panic(expected = "Error(Contract, #1)")]
-fn test_resolve_dispute_insufficient_funds() {
-    let env = Env::default();
-    let contract_id = env.register(DisputeContract, ());
-    let client = DisputeContractClient::new(&env, &contract_id);
-    env.mock_all_auths();
-
-    let admin = Address::generate(&env);
-    let buyer = Address::generate(&env);
-    let seller = Address::generate(&env);
-    let arbitrator = Address::generate(&env);
-    let refund_amount = 1000i128;
-
-    let token_contract = env.register_stellar_asset_contract_v2(admin.clone());
-    let token_address = token_contract.address();
-
-    let _token_client = TokenClient::new(&env, &token_address);
-    let token_asset_client = TokenAdmin::new(&env, &token_address);
-    token_asset_client.mint(&arbitrator, &100i128);
-
-    // Simulate resolving a dispute in favor of the buyer
-    client.resolve_dispute(
-        &token_address,
-        &arbitrator,
-        &buyer,
-        &seller,
-        &refund_amount,
-        &DisputeDecision::RefundBuyer,
-    );
-}
-
-#[test]
-#[should_panic(expected = "Error(Contract, #3)")]
-fn test_resolve_dispute_invalid_amount() {
-    let env = Env::default();
-    let contract_id = env.register(DisputeContract, ());
-    let client = DisputeContractClient::new(&env, &contract_id);
-    env.mock_all_auths();
-
-    let admin = Address::generate(&env);
-    let buyer = Address::generate(&env);
-    let seller = Address::generate(&env);
-    let arbitrator = Address::generate(&env);
-    let invalid_refund_amount = 0i128;
-
-    let token_contract = env.register_stellar_asset_contract_v2(admin.clone());
-    let token_address = token_contract.address();
-
-    let _token_client = TokenClient::new(&env, &token_address);
-    let token_asset_client = TokenAdmin::new(&env, &token_address);
-    token_asset_client.mint(&arbitrator, &invalid_refund_amount);
-
-    // Simulate resolving a dispute in favor of the buyer
-    client.resolve_dispute(
-        &token_address,
-        &arbitrator,
-        &buyer,
-        &seller,
-        &invalid_refund_amount,
-        &DisputeDecision::RefundBuyer,
-    );
-}
-
-#[test]
-fn test_resolve_dispute_refund_buyer() {
-    let env = Env::default();
-    let contract_id = env.register(DisputeContract, ());
-    let client = DisputeContractClient::new(&env, &contract_id);
-    env.mock_all_auths();
-
-    let admin = Address::generate(&env);
-    let buyer = <Address>::generate(&env);
-    let seller = <Address>::generate(&env);
-    let arbitrator = <Address>::generate(&env);
-    let refund_amount = 1000i128;
-
-    // Mock the token client for transferring tokens
-    let token_contract = env.register_stellar_asset_contract_v2(admin.clone());
-    let token_address = token_contract.address();
-
-    let token_client = TokenClient::new(&env, &token_address);
-    let token_asset_client = TokenAdmin::new(&env, &token_address);
-    token_asset_client.mint(&arbitrator, &refund_amount);
-
-    let arbitrator_balance_before = token_client.balance(&arbitrator);
-    assert_eq!(arbitrator_balance_before, refund_amount);
-
-    let buyer_balance_before = token_client.balance(&buyer);
-    assert_eq!(buyer_balance_before, 0);
-
-    let seller_balance_before = token_client.balance(&seller);
-    assert_eq!(seller_balance_before, 0);
-
-    // Simulate resolving a dispute in favor of the buyer
-    client.resolve_dispute(
-        &token_address,
-        &arbitrator,
-        &buyer,
-        &seller,
-        &refund_amount,
-        &DisputeDecision::RefundBuyer,
-    );
-
-    // Check the balance after the transfer
-    let arbitrator_balance_after = token_client.balance(&arbitrator);
-    assert_eq!(arbitrator_balance_after, 0);
-
-    // Check the buyer's balance
-    let buyer_balance_after = token_client.balance(&buyer);
-    assert_eq!(buyer_balance_after, refund_amount);
-
-    // Vheck the seller's balance
-    let seller_balance_after = token_client.balance(&seller);
-    assert_eq!(seller_balance_after, 0);
-}
-
-#[test]
-fn test_resolve_dispute_pay_seller() {
-    let env = Env::default();
-    let contract_id = env.register(DisputeContract, ());
-    let client = DisputeContractClient::new(&env, &contract_id);
-    env.mock_all_auths();
-
-    let admin = Address::generate(&env);
-    let buyer = <Address>::generate(&env);
-    let seller = <Address>::generate(&env);
-    let arbitrator = <Address>::generate(&env);
-    let refund_amount = 1000i128;
-
-    // Mock the token client for transferring tokens
-    let token_contract = env.register_stellar_asset_contract_v2(admin.clone());
-    let token_address = token_contract.address();
-
-    let token_client = TokenClient::new(&env, &token_address);
-    let token_asset_client = TokenAdmin::new(&env, &token_address);
-    token_asset_client.mint(&arbitrator, &refund_amount);
-
-    let arbitrator_balance_before = token_client.balance(&arbitrator);
-    assert_eq!(arbitrator_balance_before, refund_amount);
-
-    let buyer_balance_before = token_client.balance(&buyer);
-    assert_eq!(buyer_balance_before, 0);
-
-    let seller_balance_before = token_client.balance(&seller);
-    assert_eq!(seller_balance_before, 0);
-
-    // Simulate resolving a dispute in favor of the buyer
-    client.resolve_dispute(
-        &token_address,
-        &arbitrator,
-        &buyer,
-        &seller,
-        &refund_amount,
-        &DisputeDecision::PaySeller,
-    );
-
-    // Check the balance after the transfer
-    let arbitrator_balance_after = token_client.balance(&arbitrator);
-    assert_eq!(arbitrator_balance_after, 0);
-
-    // Check the buyer's balance
-    let buyer_balance_after = token_client.balance(&buyer);
-    assert_eq!(buyer_balance_after, 0);
-
-    // Vheck the seller's balance
-    let seller_balance_after = token_client.balance(&seller);
-    assert_eq!(seller_balance_after, refund_amount);
->>>>>>> aa17fb58
 }