#![cfg(test)]
extern crate std;

use super::*;
use crate::{
    refund::{RefundContract, RefundContractClient, RefundError},
    transaction::TransactionContractClient,
};
use soroban_sdk::{
    symbol_short,
    testutils::{Address as _, AuthorizedFunction, AuthorizedInvocation, Ledger},
    token::{self, Client as TokenClient, StellarAssetClient as TokenAdmin},
<<<<<<< HEAD
    Address, Env, IntoVal, Symbol,
=======
    IntoVal, Symbol,
>>>>>>> 71400e9a
};

#[test]
fn test_process_refund_success() {
    let env = Env::default();
    env.mock_all_auths();

    let contract_id = env.register_contract(None, RefundContract);
    let contract = RefundContractClient::new(&env, &contract_id);

    // Create token contract
    let token_admin = Address::generate(&env);
    let token_contract_id = env.register_stellar_asset_contract(token_admin.clone());

    // Clone token_contract_id to prevent move error
    let token_contract_id_clone = token_contract_id.clone();

    let token = TokenAdmin::new(&env, &token_contract_id);

    // Setup test accounts
    let seller = Address::generate(&env);
    let buyer = Address::generate(&env);

    // Mint initial tokens to seller
    token.mint(&seller, &1000);

    // Process refund
    let refund_amount = 100;
    contract.process_refund(&token_contract_id_clone, &seller, &buyer, &refund_amount);

    // Verify authorizations
    assert_eq!(
        env.auths(),
        std::vec![(
            seller.clone(),
            AuthorizedInvocation {
                function: AuthorizedFunction::Contract((
                    contract_id.clone(),
                    Symbol::new(&env, "process_refund"),
                    (
                        token_contract_id_clone.clone(),
                        seller.clone(),
                        buyer.clone(),
                        refund_amount,
                    )
                        .into_val(&env),
                )),
                sub_invocations: std::vec![AuthorizedInvocation {
                    function: AuthorizedFunction::Contract((
                        token_contract_id_clone.clone(),
                        symbol_short!("transfer"),
                        (seller.clone(), buyer.clone(), refund_amount).into_val(&env),
                    )),
                    sub_invocations: std::vec![],
                }]
            }
        )]
    );

    // Verify balances
    let token_client = TokenClient::new(&env, &token_contract_id_clone);
    assert_eq!(token_client.balance(&seller), 900);
    assert_eq!(token_client.balance(&buyer), 100);
}

#[test]
#[should_panic(expected = "Error(Contract, #4)")] // UnauthorizedAccess error
fn test_process_refund_to_self() {
    let env = Env::default();
    env.mock_all_auths();

    let contract_id = env.register_contract(None, RefundContract);
    let contract = RefundContractClient::new(&env, &contract_id);

    let token_admin = Address::generate(&env);
    let token_contract_id = env.register_stellar_asset_contract(token_admin.clone());
    let token = TokenAdmin::new(&env, &token_contract_id);

    let seller = Address::generate(&env);

    token.mint(&seller, &1000);

    contract.process_refund(&token_contract_id, &seller, &seller, &100);
}

#[test]
#[should_panic(expected = "Error(Contract, #1)")] // InsufficientFunds error
fn test_process_refund_insufficient_funds() {
    let env = Env::default();
    env.mock_all_auths();

    let contract_id = env.register_contract(None, RefundContract);
    let contract = RefundContractClient::new(&env, &contract_id);

    let token_admin = Address::generate(&env);
    let token_contract_id = env.register_stellar_asset_contract(token_admin.clone());
    let token = TokenAdmin::new(&env, &token_contract_id);

    let seller = Address::generate(&env);
    let buyer = Address::generate(&env);

    token.mint(&seller, &50);

    contract.process_refund(&token_contract_id, &seller, &buyer, &100);
}

#[test]
#[should_panic(expected = "Error(Contract, #3)")] // InvalidAmount error
fn test_process_refund_invalid_amount() {
    let env = Env::default();
    env.mock_all_auths();
    let contract_id = env.register_contract(None, RefundContract);
    let contract = RefundContractClient::new(&env, &contract_id);
    let token_admin = Address::generate(&env);
    let token_contract_id = env.register_stellar_asset_contract(token_admin.clone());
    let seller = Address::generate(&env);
    let buyer = Address::generate(&env);
    contract.process_refund(&token_contract_id, &seller, &buyer, &0);
<<<<<<< HEAD
=======
}

#[test]
#[should_panic(expected = "Unauthorized function call for address")]
fn test_panic_resolve_dispute_not_authenticated() {
    // Initialize the environment and contract
    let env = Env::default();
    let contract_id = env.register(DisputeContract, ());
    let client = DisputeContractClient::new(&env, &contract_id);

    // Generate test addresses for different roles
    let admin = Address::generate(&env);
    let buyer = Address::generate(&env);
    let seller = Address::generate(&env);
    let arbitrator = Address::generate(&env);
    let refund_amount = 1000i128;

    // Set up the token contract and mint tokens to arbitrator
    let token_contract = env.register_stellar_asset_contract_v2(admin.clone());
    let token_address = token_contract.address();

    let _token_client = TokenClient::new(&env, &token_address);
    let token_asset_client = TokenAdmin::new(&env, &token_address);
    token_asset_client.mint(&arbitrator, &refund_amount);

    // This should fail because we haven't mocked the authentication
    client.resolve_dispute(
        &token_address,
        &arbitrator,
        &buyer,
        &seller,
        &refund_amount,
        &DisputeDecision::RefundBuyer,
    );
}

#[test]
#[should_panic(expected = "Error(Contract, #1)")]
fn test_resolve_dispute_insufficient_funds() {
    // Initialize environment with mocked authentication
    let env = Env::default();
    let contract_id = env.register(DisputeContract, ());
    let client = DisputeContractClient::new(&env, &contract_id);
    env.mock_all_auths();

    // Set up test addresses and amounts
    let admin = Address::generate(&env);
    let buyer = Address::generate(&env);
    let seller = Address::generate(&env);
    let arbitrator = Address::generate(&env);
    let refund_amount = 1000i128; // Trying to refund 1000 tokens

    // Set up token contract
    let token_contract = env.register_stellar_asset_contract_v2(admin.clone());
    let token_address = token_contract.address();
    let _token_client = TokenClient::new(&env, &token_address);
    let token_asset_client = TokenAdmin::new(&env, &token_address);

    // Mint only 100 tokens - less than the refund amount
    token_asset_client.mint(&arbitrator, &100i128);

    // Simulate resolving a dispute in favor of the buyer
    client.resolve_dispute(
        &token_address,
        &arbitrator,
        &buyer,
        &seller,
        &refund_amount,
        &DisputeDecision::RefundBuyer,
    );
}

#[test]
#[should_panic(expected = "Error(Contract, #3)")]
fn test_resolve_dispute_invalid_amount() {
    // Initialize environment with mocked authentication
    let env = Env::default();
    let contract_id = env.register(DisputeContract, ());
    let client = DisputeContractClient::new(&env, &contract_id);
    env.mock_all_auths();

    // Set up test addresses
    let admin = Address::generate(&env);
    let buyer = Address::generate(&env);
    let seller = Address::generate(&env);
    let arbitrator = Address::generate(&env);
    let invalid_refund_amount = 0i128; // Invalid amount (zero)

    // Set up token contract
    let token_contract = env.register_stellar_asset_contract_v2(admin.clone());
    let token_address = token_contract.address();

    let _token_client = TokenClient::new(&env, &token_address);
    let token_asset_client = TokenAdmin::new(&env, &token_address);
    token_asset_client.mint(&arbitrator, &invalid_refund_amount);

    // This should fail due to invalid amount (zero)
    client.resolve_dispute(
        &token_address,
        &arbitrator,
        &buyer,
        &seller,
        &invalid_refund_amount,
        &DisputeDecision::RefundBuyer,
    );
}

#[test]
fn test_resolve_dispute_refund_buyer() {
    // Initialize environment with mocked authentication
    let env = Env::default();
    let contract_id = env.register(DisputeContract, ());
    let client = DisputeContractClient::new(&env, &contract_id);
    env.mock_all_auths();

    // Set up test addresses and amount
    let admin = Address::generate(&env);
    let buyer = <Address>::generate(&env);
    let seller = <Address>::generate(&env);
    let arbitrator = <Address>::generate(&env);
    let refund_amount = 1000i128;

    // Mock the token client for transferring tokens
    let token_contract = env.register_stellar_asset_contract_v2(admin.clone());
    let token_address = token_contract.address();

    let token_client = TokenClient::new(&env, &token_address);
    let token_asset_client = TokenAdmin::new(&env, &token_address);
    token_asset_client.mint(&arbitrator, &refund_amount);

    // Verify initial balances
    let arbitrator_balance_before = token_client.balance(&arbitrator);
    assert_eq!(arbitrator_balance_before, refund_amount);

    let buyer_balance_before = token_client.balance(&buyer);
    assert_eq!(buyer_balance_before, 0);

    let seller_balance_before = token_client.balance(&seller);
    assert_eq!(seller_balance_before, 0);

    // Simulate resolving a dispute in favor of the buyer
    client.resolve_dispute(
        &token_address,
        &arbitrator,
        &buyer,
        &seller,
        &refund_amount,
        &DisputeDecision::RefundBuyer,
    );

    // Check the balance after the transfer
    let arbitrator_balance_after = token_client.balance(&arbitrator);
    assert_eq!(arbitrator_balance_after, 0);

    // Check the buyer's balance
    let buyer_balance_after = token_client.balance(&buyer);
    assert_eq!(buyer_balance_after, refund_amount);

    // Check the seller's balance
    let seller_balance_after = token_client.balance(&seller);
    assert_eq!(seller_balance_after, 0);
}

#[test]
fn test_resolve_dispute_pay_seller() {
    // Initialize environment with mocked authentication
    let env = Env::default();
    let contract_id = env.register(DisputeContract, ());
    let client = DisputeContractClient::new(&env, &contract_id);
    env.mock_all_auths();

    // Set up test addresses and amount
    let admin = Address::generate(&env);
    let buyer = <Address>::generate(&env);
    let seller = <Address>::generate(&env);
    let arbitrator = <Address>::generate(&env);
    let refund_amount = 1000i128;

    // Mock the token client for transferring tokens
    let token_contract = env.register_stellar_asset_contract_v2(admin.clone());
    let token_address = token_contract.address();

    let token_client = TokenClient::new(&env, &token_address);
    let token_asset_client = TokenAdmin::new(&env, &token_address);
    token_asset_client.mint(&arbitrator, &refund_amount);

    // Verify initial balances
    let arbitrator_balance_before = token_client.balance(&arbitrator);
    assert_eq!(arbitrator_balance_before, refund_amount);

    let buyer_balance_before = token_client.balance(&buyer);
    assert_eq!(buyer_balance_before, 0);

    let seller_balance_before = token_client.balance(&seller);
    assert_eq!(seller_balance_before, 0);

    // Simulate resolving a dispute in favor of the buyer
    client.resolve_dispute(
        &token_address,
        &arbitrator,
        &buyer,
        &seller,
        &refund_amount,
        &DisputeDecision::PaySeller,
    );

    // Check the balance after the transfer
    let arbitrator_balance_after = token_client.balance(&arbitrator);
    assert_eq!(arbitrator_balance_after, 0);

    // Check the buyer's balance
    let buyer_balance_after = token_client.balance(&buyer);
    assert_eq!(buyer_balance_after, 0);

    // Check the seller's balance
    let seller_balance_after = token_client.balance(&seller);
    assert_eq!(seller_balance_after, refund_amount);
>>>>>>> 71400e9a
}<|MERGE_RESOLUTION|>--- conflicted
+++ resolved
@@ -10,11 +10,7 @@
     symbol_short,
     testutils::{Address as _, AuthorizedFunction, AuthorizedInvocation, Ledger},
     token::{self, Client as TokenClient, StellarAssetClient as TokenAdmin},
-<<<<<<< HEAD
     Address, Env, IntoVal, Symbol,
-=======
-    IntoVal, Symbol,
->>>>>>> 71400e9a
 };
 
 #[test]
@@ -133,8 +129,6 @@
     let seller = Address::generate(&env);
     let buyer = Address::generate(&env);
     contract.process_refund(&token_contract_id, &seller, &buyer, &0);
-<<<<<<< HEAD
-=======
 }
 
 #[test]
@@ -352,5 +346,4 @@
     // Check the seller's balance
     let seller_balance_after = token_client.balance(&seller);
     assert_eq!(seller_balance_after, refund_amount);
->>>>>>> 71400e9a
 }