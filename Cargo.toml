--- conflicted
+++ resolved
@@ -8,12 +8,9 @@
     "StarShopContracts/product-follow-contract",
     "StarShopContracts/product-voting-contract",
     "StarShopContracts/referral-contract",
-<<<<<<< HEAD
     "StarShopContracts/promotional-boost-contract",
-=======
     "StarShopContracts/loyalty-rewards-contract",
     "StarShopContracts/crowdfunding-collective",
->>>>>>> c03f85c9
     "StarShopContracts/multi-auction-contract",
 ]
 
