[workspace]
resolver = "2"
members = [ 
    "StarShopContracts/airdrop-contract",
    "StarShopContracts/crowdfunding-collective",
    "StarShopContracts/example-contract",
    "StarShopContracts/governance-system-contract",
    "StarShopContracts/implement-nft-contract",
    "StarShopContracts/implement-payment-contract",
    "StarShopContracts/loyalty-rewards-contract",
    "StarShopContracts/multi-auction-contract",
    "StarShopContracts/product-follow-contract",
    "StarShopContracts/product-voting-contract",
    "StarShopContracts/promotional-boost-contract",
<<<<<<< HEAD
    "StarShopContracts/referral-contract",
=======
    "StarShopContracts/loyalty-rewards-contract",
    "StarShopContracts/crowdfunding-collective",
    "StarShopContracts/multi-auction-contract",
    "StarShopContracts/subscription-system-contract"
>>>>>>> b9370274
]

[workspace.dependencies]
soroban-sdk = "22.0.6"

[profile.release]
opt-level = "z"
overflow-checks = true
debug = 0
strip = "symbols"
debug-assertions = false
panic = "abort"
codegen-units = 1
lto = true

# For more information about this profile see https://soroban.stellar.org/docs/basic-tutorials/logging#cargotoml-profile
[profile.release-with-logs]
inherits = "release"
debug-assertions = true<|MERGE_RESOLUTION|>--- conflicted
+++ resolved
@@ -12,14 +12,8 @@
     "StarShopContracts/product-follow-contract",
     "StarShopContracts/product-voting-contract",
     "StarShopContracts/promotional-boost-contract",
-<<<<<<< HEAD
     "StarShopContracts/referral-contract",
-=======
-    "StarShopContracts/loyalty-rewards-contract",
-    "StarShopContracts/crowdfunding-collective",
-    "StarShopContracts/multi-auction-contract",
     "StarShopContracts/subscription-system-contract"
->>>>>>> b9370274
 ]
 
 [workspace.dependencies]
